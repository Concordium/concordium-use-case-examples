use concordium_rust_sdk::{
    endpoints::{QueryError, RPCError},
    id::{
        constants::{ArCurve, AttributeKind},
        id_verifier::verify_attribute_range,
        range_proof::RangeProof,
        types::{AccountAddress, AccountCredentialWithoutProofs, AttributeTag, GlobalContext},
    },
    types::hashes::TransactionHash,
};

use log::{error, info, warn};
use std::{
    collections::BTreeSet,
    convert::Infallible,
    sync::{Arc, Mutex},
};
use structopt::StructOpt;

use warp::{http::StatusCode, Filter, Rejection, Reply};

/// Structure used to receive the correct command line arguments.
#[derive(Debug, StructOpt)]
struct WebShopConfig {
    #[structopt(
        long = "node",
        help = "GRPC interface of the node.",
        default_value = "http://localhost:10000"
    )]
    endpoint: concordium_rust_sdk::endpoints::Endpoint,
    #[structopt(
        long = "port",
        default_value = "8100",
        help = "Port on which the server will listen on."
    )]
    port: u16,
}

#[derive(serde::Serialize, serde::Deserialize, Debug)]
struct AgeProofOutput {
    account: AccountAddress,
    lower: AttributeKind,
    upper: AttributeKind,
    proof: RangeProof<ArCurve>,
}

#[derive(
    Copy, Clone, PartialOrd, Ord, PartialEq, Eq, Debug, serde::Serialize, serde::Deserialize,
)]
enum Item {
    Alpha,
    Beta,
    Gamma,
    Xi,
    Zeta,
    Omega,
}

#[derive(serde::Serialize, serde::Deserialize, Clone, Debug)]
#[serde(transparent)]
struct Basket {
    basket: Vec<Item>,
}

struct Server {
    basket: Basket,
    global_context: GlobalContext<ArCurve>,
<<<<<<< HEAD
    accounts:       BTreeSet<AccountAddress>,
=======
    account: Option<AccountAddress>,
>>>>>>> 050a7ecf
}

#[tokio::main]
async fn main() -> anyhow::Result<()> {
    env_logger::init();
    let app = WebShopConfig::clap()
        .setting(clap::AppSettings::ArgRequiredElseHelp)
        .global_setting(clap::AppSettings::ColoredHelp);
    let matches = app.get_matches();
    let app: WebShopConfig = WebShopConfig::from_clap(&matches);
    let mut client =
        concordium_rust_sdk::endpoints::Client::connect(app.endpoint, "rpcadmin").await?;
    let consensus_info = client.get_consensus_status().await?;
    let global_context = client
        .get_cryptographic_parameters(&consensus_info.last_finalized_block)
        .await?;
    let state = Arc::new(Mutex::new(Server {
        basket: Basket { basket: Vec::new() },
        global_context,
        accounts: BTreeSet::new(),
    }));
    let add_state = state.clone();
    let add_client = client.clone();
    let add_to_basket = warp::post()
        .and(warp::filters::body::content_length_limit(50 * 1024))
        .and(warp::path!("add"))
        .and(handle_add_basket(add_client, add_state));

    let list_items = warp::get().and(warp::path!("list")).and_then(|| async {
        Ok::<_, Rejection>(warp::reply::json(&[
            Item::Alpha,
            Item::Beta,
            Item::Gamma,
            Item::Xi,
            Item::Zeta,
            Item::Omega,
        ]))
    });

    let basket_state = state.clone();
    let basket_content = warp::get().and(warp::path!("basket")).and_then(move || {
        let state = basket_state.clone();
        async move {
            let server = state.lock().expect("Cannot lock");
            Ok::<_, Rejection>(warp::reply::json(&server.basket.basket))
        }
    });

    let checkout = warp::post()
        .and(warp::filters::body::content_length_limit(50 * 1024))
        .and(warp::path!("pay"))
        .and(handle_pay(client, state));

    info!("Booting up HTTP server. Listening on port {}.", app.port);
    let cors = warp::cors()
        .allow_any_origin()
        .allow_header("Content-Type")
        .allow_method("POST");
    let server = add_to_basket
        .or(list_items)
        .or(basket_content)
        .or(checkout)
        .recover(handle_rejection)
        .with(cors);
    warp::serve(server).run(([0, 0, 0, 0], app.port)).await;
    Ok(())
}

fn handle_pay(
    client: concordium_rust_sdk::endpoints::Client,
    state: Arc<Mutex<Server>>,
) -> impl Filter<Extract = (impl Reply,), Error = Rejection> + Clone {
    warp::body::json().and_then(move |request: TransactionHash| {
        let mut client = client.clone();
        let state = Arc::clone(&state);
        async move {
            info!("Paying");
            let status = match client.get_transaction_status(&request).await {
                Err(e) => {
                    error!("Unable to get transaction status: {}.", e);
                    return Err(warp::reject::custom(PayError::from(e)));
                }
                Ok(s) => s,
            };
            if let Some((bh, summary)) = status.is_finalized() {
                if let concordium_rust_sdk::types::BlockItemSummaryDetails::AccountTransaction(at) = &summary.details {
                    // TODO: Check the receiver is us.
                    let (amount, _receiver) = match &at.effects {
                        concordium_rust_sdk::types::AccountTransactionEffects::AccountTransfer { amount, to } => {
                            (amount, to)
                        }
                        concordium_rust_sdk::types::AccountTransactionEffects::AccountTransferWithMemo { amount, to, .. } => {
                            (amount, to)
                        }
                        _ => {
                            return Err(warp::reject::custom(PayError::Invalid));
                        }
                    };
                    let mut state = state.lock().expect("Should lock");
                    if state.basket.basket.len() as u64 == amount.micro_ccd && (state.accounts.is_empty() || state.accounts.contains(&at.sender)) {
                        state.accounts.clear();
                        state.basket.basket.clear();
                        info!("Sold in block {}", bh);
                        Ok(warp::reply::reply())
                    } else {
                        Err(warp::reject::custom(PayError::Invalid))
                    }
                } else {
                    Err(warp::reject::custom(PayError::NotFinalized))
                }
            } else {
                Err(warp::reject::custom(PayError::NotFinalized))
            }
        }
    })
}

fn handle_add_basket(
    client: concordium_rust_sdk::endpoints::Client,
    state: Arc<Mutex<Server>>,
) -> impl Filter<Extract = (impl Reply,), Error = Rejection> + Clone {
    warp::body::json().and_then(move |request: AddBasketRequest| {
        let client = client.clone();
        let state = Arc::clone(&state);
        async move {
            info!("Queried for adding to basket");
            match add_basket_worker(client.clone(), state, request).await {
                Ok(r) => Ok(warp::reply::json(&r)),
                Err(e) => {
                    warn!("Request is invalid {:#?}.", e);
                    Err(warp::reject::custom(e))
                }
            }
        }
    })
}

#[derive(Debug)]
/// An internal error type used by this server to manage error handling.
#[derive(thiserror::Error)]
enum AddBasketError {
    #[error("Not allowed")]
    NotAllowed,
    #[error("Invalid proof")]
    InvalidProofs,
    #[error("Node access error: {0}")]
    NodeAccess(#[from] QueryError),
}

#[derive(Debug, thiserror::Error)]
enum PayError {
    #[error("Transaction is not finalized")]
    NotFinalized,
    #[error("Node access error: {0}")]
    NodeAccess(#[from] QueryError),
    #[error("Invalid transaction type.")]
    Invalid,
}

impl From<RPCError> for AddBasketError {
    fn from(err: RPCError) -> Self {
        Self::NodeAccess(err.into())
    }
}

impl warp::reject::Reject for AddBasketError {}

impl warp::reject::Reject for PayError {}

#[derive(serde::Serialize)]
/// Response in case of an error. This is going to be encoded as a JSON body
/// with fields 'code' and 'message'.
struct ErrorResponse {
    code: u16,
    message: String,
}

/// Helper function to make the reply.
fn mk_reply(message: String, code: StatusCode) -> impl warp::Reply {
    let msg = ErrorResponse {
        message: message.into(),
        code: code.as_u16(),
    };
    warp::reply::with_status(warp::reply::json(&msg), code)
}

async fn handle_rejection(err: Rejection) -> Result<impl warp::Reply, Infallible> {
    if err.is_not_found() {
        let code = StatusCode::NOT_FOUND;
        let message = "Not found.";
        Ok(mk_reply(message.into(), code))
    } else if let Some(AddBasketError::NotAllowed) = err.find() {
        let code = StatusCode::BAD_REQUEST;
        let message = "Needs proof.";
        Ok(mk_reply(message.into(), code))
    } else if let Some(AddBasketError::InvalidProofs) = err.find() {
        let code = StatusCode::BAD_REQUEST;
        let message = "Invalid proofs.";
        Ok(mk_reply(message.into(), code))
    } else if let Some(AddBasketError::NodeAccess(e)) = err.find() {
        let code = StatusCode::INTERNAL_SERVER_ERROR;
        let message = format!("Cannot access the node: {}", e);
        Ok(mk_reply(message, code))
    } else if let Some(PayError::NodeAccess(e)) = err.find() {
        if e.is_not_found() {
            let code = StatusCode::NOT_FOUND;
            let message = "Not found.";
            Ok(mk_reply(message.into(), code))
        } else {
            let code = StatusCode::INTERNAL_SERVER_ERROR;
            let message = format!("Cannot access the node: {}", e);
            Ok(mk_reply(message, code))
        }
    } else if let Some(PayError::NotFinalized) = err.find() {
        let code = StatusCode::BAD_REQUEST;
        let message = format!("Transaction is not finalized.");
        Ok(mk_reply(message, code))
    } else if let Some(PayError::Invalid) = err.find() {
        let code = StatusCode::BAD_REQUEST;
        let message = format!("Transaction is not of the expected type.");
        Ok(mk_reply(message, code))
    } else if err
        .find::<warp::filters::body::BodyDeserializeError>()
        .is_some()
    {
        let code = StatusCode::BAD_REQUEST;
        let message = "Malformed body.";
        Ok(mk_reply(message.into(), code))
    } else {
        let code = StatusCode::INTERNAL_SERVER_ERROR;
        let message = "Internal error.";
        Ok(mk_reply(message.into(), code))
    }
}

#[derive(serde::Deserialize, serde::Serialize, Debug)]
struct AddBasketRequest {
    item: Item,
    proof: Option<AgeProofOutput>,
}

/// A common function that validates the cryptographic proofs in the request.
async fn add_basket_worker(
    mut client: concordium_rust_sdk::endpoints::Client,
    state: Arc<Mutex<Server>>,
    request: AddBasketRequest,
) -> Result<Basket, AddBasketError> {
    if request.item <= Item::Gamma {
        let mut server = state.lock().expect("Failed to lock");
        server.basket.basket.push(request.item);
        let rv = server.basket.clone();
        Ok(rv)
    } else if let Some(proof) = request.proof {
        let consensus_info = client.get_consensus_status().await?;
        let acc_info = client
            .get_account_info(&proof.account, &consensus_info.last_finalized_block)
            .await?;
        let credential = acc_info
            .account_credentials
            .get(&0.into())
            .expect("No credential on account with given index"); // Read the relevant credential from chain that the claim is about.
        let commitments = match &credential.value {
            AccountCredentialWithoutProofs::Initial { icdv: _, .. } => {
                return Err(AddBasketError::NotAllowed);
            }
            AccountCredentialWithoutProofs::Normal {
                commitments,
                cdv: _,
            } => commitments,
        };

        let cmm = if let Some(cmm) = commitments.cmm_attributes.get(&AttributeTag(3)) {
            cmm
        } else {
            return Err(AddBasketError::NotAllowed);
        };

        let mut server = state.lock().expect("Failed to lock");
        if verify_attribute_range(
            &server.global_context.on_chain_commitment_key,
            server.global_context.bulletproof_generators(),
            &proof.lower,
            &proof.upper,
            cmm,
            &proof.proof,
        )
        .is_err()
        {
            Err(AddBasketError::InvalidProofs)
        } else {
            server.basket.basket.push(request.item);
            server.accounts.insert(proof.account);
            let rv = server.basket.clone();
            Ok(rv)
        }
    } else {
        Err(AddBasketError::NotAllowed)
    }
}<|MERGE_RESOLUTION|>--- conflicted
+++ resolved
@@ -65,11 +65,7 @@
 struct Server {
     basket: Basket,
     global_context: GlobalContext<ArCurve>,
-<<<<<<< HEAD
     accounts:       BTreeSet<AccountAddress>,
-=======
-    account: Option<AccountAddress>,
->>>>>>> 050a7ecf
 }
 
 #[tokio::main]
