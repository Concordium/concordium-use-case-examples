--- conflicted
+++ resolved
@@ -64,7 +64,7 @@
 struct Server {
     basket: Basket,
     global_context: GlobalContext<ArCurve>,
-    account:        Option<AccountAddress>,
+    account: Option<AccountAddress>,
 }
 
 #[tokio::main]
@@ -126,10 +126,7 @@
     let server = add_to_basket
         .or(list_items)
         .or(basket_content)
-<<<<<<< HEAD
-=======
         .or(checkout)
->>>>>>> 3491f907
         .recover(handle_rejection)
         .with(cors);
     warp::serve(server).run(([0, 0, 0, 0], app.port)).await;
